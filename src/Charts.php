--- conflicted
+++ resolved
@@ -166,12 +166,7 @@
             return implode("\n", array_collapse(array_pluck($includes, $type)));
         }
 
-<<<<<<< HEAD
         // return all libraries
         return implode("\n", array_values($includes));
-=======
 
-        return implode("\n", $includes);
->>>>>>> 595d730a
-    }
 }